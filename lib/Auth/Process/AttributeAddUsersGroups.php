<?php

/**
 * Does a reverse membership lookup on the logged in user,
 * looking for groups it is a member of and adds them to
 * a defined attribute, in DN format.
 *
 * @package simplesamlphp/simplesamlphp-module-ldap
 */

declare(strict_types=1);

namespace SimpleSAML\Module\ldap\Auth\Process;

use SimpleSAML\Assert\Assert;
use SimpleSAML\Error;
use SimpleSAML\Logger;
use SimpleSAML\Utils;
use Symfony\Component\Ldap\Adapter\ExtLdap\Query;

class AttributeAddUsersGroups extends BaseFilter
{
    /** @var string */
    protected string $searchUsername;

    /** @var string */
    protected string $searchPassword;

    /** @var string */
    protected string $product;


    /**
     * Initialize this filter.
     *
     * @param array $config Configuration information about this filter.
     * @param mixed $reserved For future use.
     */
    public function __construct(array $config, $reserved)
    {
        parent::__construct($config, $reserved);

        // Get filter specific config options
        $this->searchUsername = $this->config->getString('search.username');
        $this->searchPassword = $this->config->getOptionalString('search.password', null);
        $this->product = $this->config->getOptionalString('ldap.product', null);
    }


    /**
     * LDAP search filters to be added to the base filters for this authproc-filter.
     * It's an array of key => value pairs that will be translated to (key=value) in the ldap query.
     *
     * @var array
     */
    protected array $additional_filters;


    /**
     * This is run when the filter is processed by SimpleSAML.
     * It will attempt to find the current users groups using
     * the best method possible for the LDAP product. The groups
     * are then added to the request attributes.
     *
     * @throws \SimpleSAML\Error\Exception
     * @param array &$state
     */
    public function process(array &$state): void
    {
        Assert::keyExists($state, 'Attributes');

        // Log the process
        Logger::debug(sprintf(
            '%s : Attempting to get the users groups...',
            $this->title
        ));

        $this->additional_filters = $this->config->getOptionalArray('additional_filters', []);

        // Reference the attributes, just to make the names shorter
        $attributes = &$state['Attributes'];
        $map = &$this->attribute_map;

        // Get the users groups from LDAP
        $groups = $this->getGroups($attributes);

        // If there are none, do not proceed
        if (empty($groups)) {
            return;
        }

        // Make the array if it is not set already
        if (!isset($attributes[$map['groups']])) {
            $attributes[$map['groups']] = [];
        }

        // Must be an array, else cannot merge groups
        if (!is_array($attributes[$map['groups']])) {
            throw new Error\Exception(sprintf(
                '%s : The group attribute [%s] is not an array of group DNs. %s',
                $this->title,
                $map['groups'],
                $this->varExport($attributes[$map['groups']])
            ));
        }

        // Add the users group(s)
        $group_attribute = &$attributes[$map['groups']];
        $group_attribute = array_merge($group_attribute, $groups);
        $group_attribute = array_unique($group_attribute);

        // All done
        Logger::debug(sprintf(
            '%s : Added users groups to the group attribute[%s]: %s',
            $this->title,
            $map['groups'],
            implode('; ', $groups)
        ));
    }


    /**
     * Will perform a search using the required attribute values from the user to
     * get their group membership, recursively.
     *
     * @throws \SimpleSAML\Error\Exception
     * @param array $attributes
     * @return array
     */
    protected function getGroups(array $attributes): array
    {
        // Log the request
        Logger::debug(sprintf(
            '%s : Checking for groups based on the best method for the LDAP product.',
            $this->title
        ));

        $this->connector->bind($this->searchUsername, $this->searchPassword);

        $options = [
            'scope' => $this->config->getOptionalString('search.scope', Query::SCOPE_SUB),
            'timeout' => $this->config->getOptionalInteger('timeout', 3),
        ];

        // Reference the map, just to make the name shorter
        $map = &$this->attribute_map;


        // All map-properties are guaranteed to exist and have a default value
        $dn_attribute = $map['dn'];
        $return_attribute = $map['return'];

        // Based on the directory service, search LDAP for groups
        // If any attributes are needed, prepare them before calling search method
        switch ($this->product) {
            case 'ActiveDirectory':
                // Log the AD specific search
                Logger::debug(sprintf(
                    '%s : Searching LDAP using ActiveDirectory specific method.',
                    $this->title
                ));

                // Make sure the defined DN attribute exists
                if (!isset($attributes[$dn_attribute])) {
                    Logger::warning(sprintf(
                        "%s : The DN attribute [%s] is not defined in the user's Attributes: %s",
                        $this->title,
                        $dn_attribute,
                        implode(', ', array_keys($attributes)),
                    ));

                    return [];
                }

                // Make sure the defined DN attribute has a value
                if (!isset($attributes[$dn_attribute][0]) || !$attributes[$dn_attribute][0]) {
                    Logger::warning(sprintf(
                        '%s : The DN attribute [%s] does not have a [0] value defined. %s',
                        $this->title,
                        $dn_attribute,
                        $this->varExport($attributes[$dn_attribute])
                    ));

                    return [];
                }

                // Log the search
                $arrayUtils = new Utils\Arrays();
                Logger::debug(sprintf(
                    '%s : Searching ActiveDirectory group membership.'
                        . ' DN: %s DN Attribute: %s Member Attribute: %s Type Attribute: %s Type Value: %s Base: %s',
                    $this->title,
                    $attributes[$dn_attribute][0],
                    $dn_attribute,
                    $map['member'],
                    $map['type'],
                    $this->type_map['group'],
                    implode('; ', $arrayUtils->arrayize($this->searchBase))
                ));

                $filter = sprintf(
                    "(&(%s=%s)(%s=%s))",
                    $map['type'],
                    $this->type_map['group'],
                    $map['member'] . ':1.2.840.113556.1.4.1941:',
                    $attributes[$dn_attribute][0],
                );

                $entries = $this->connector->searchForMultiple(
                    $this->searchBase,
                    $filter,
                    $options,
                    true
                );

                break;
            case 'OpenLDAP':
                // Log the OpenLDAP specific search
                Logger::debug(sprintf(
                    '%s : Searching LDAP using OpenLDAP specific method.',
                    $this->title
                ));

                Logger::debug(sprintf(
                    '%s : Searching for groups in base [%s] with filter (%s=%s) and attributes %s',
                    $this->title,
                    implode(', ', $this->searchBase),
                    $map['memberOf'],
                    $attributes[$map['username']][0],
                    $map['member']
                ));

                $filter = sprintf(
                    '(&(%s=%s))',
                    $map['memberOf'],
                    $attributes[$map['username']][0]
                );

                $entries = $this->connector->searchForMultiple(
                    $this->searchBase,
                    $filter,
                    $options,
                    true
                );

                break;
            default:
                // Log the generic search
                Logger::debug(
                    $this->title . 'Searching LDAP using the generic search method.'
                );

                // Make sure the defined memberOf attribute exists
                Assert::keyExists(
                    $attributes,
                    $map['memberOf'],
                    sprintf(
                        "%s : The memberOf attribute [%s] is not defined in the user's attributes: [%s]",
                        $this->title,
                        $map['memberOf'],
                        implode(', ', array_keys($attributes))
                    ),
                    Error\Exception::class,
                );

                // MemberOf must be an array of group DN's
                Assert::isArray(
                    $attributes[$map['memberOf']],
                    sprintf(
                        '%s : The memberOf attribute [%s] is not an array of group DNs;  %s',
                        $this->title,
                        $map['memberOf'],
                        $this->varExport($attributes[$map['memberOf']]),
                    ),
                    Error\Exception::class,
                );

                Logger::debug(sprintf(
                    '%s : Checking DNs for groups. DNs: %s Attributes: %s, %s Group Type: %s',
                    $this->title,
                    implode('; ', $attributes[$map['memberOf']]),
                    $map['memberOf'],
                    $map['type'],
                    $this->type_map['group']
                ));

                // Search for the users group membership, recursively
                $entries = $this->search($attributes[$map['memberOf']], $options);
        }

        $groups = [];
        foreach ($entries as $entry) {
            if ($entry->hasAttribute($return_attribute)) {
                /** @psalm-var array $values */
                $values = $entry->getAttribute($return_attribute);
                $groups[] = array_pop($values);
                continue;
            } elseif ($entry->hasAttribute(strtolower($return_attribute))) {
                // Some backends return lowercase attributes
                /** @psalm-var array $values */
                $values = $entry->getAttribute(strtolower($return_attribute));
                $groups[] = array_pop($values);
                continue;
            } elseif ($entry->hasAttribute('dn')) {
                // AD queries also seem to return the objects dn by default
                /** @psalm-var array $values */
                $values = $entry->getAttribute('dn');
                $groups[] = array_pop($values);
                continue;
            }

            // Could not find DN, log and continue
            Logger::notice(sprintf(
                '%s : The return attribute [%s] could not be found in the entry. %s',
                $this->title,
                implode(', ', [$map['return'], strtolower($map['return']), 'dn']),
                $this->varExport($entry),
            ));
        }

        // All done
        Logger::debug(sprintf(
            '%s : User found to be a member of the groups: %s',
            $this->title,
            implode('; ', $groups),
        ));

        return $groups;
    }


    /**
     * Looks for groups from the list of DN's passed. Also
     * recursively searches groups for further membership.
     * Avoids loops by only searching a DN once. Returns
     * the list of groups found.
     *
     * @param array $memberOf
     * @param array $options
     * @return array
     */
    protected function search(array $memberOf, array $options): array
    {
        // Shorten the variable name
        $map = &$this->attribute_map;

        // Used to determine what DN's have already been searched
        static $searched = [];

        // Init the groups variable
        $entries = [];
<<<<<<< HEAD
=======
        $ldapUtils = new LdapUtils();
        $options['scope'] = 'base';
>>>>>>> 3cfb54ef

        // Check each DN of the passed memberOf
        foreach ($memberOf as $dn) {
            // Avoid infinite loops, only need to check a DN once
            if (isset($searched[$dn])) {
                continue;
            }

            // Track all DN's that are searched
            // Use DN for key as well, isset() is faster than in_array()
            $searched[$dn] = $dn;

            // Query LDAP for the attribute values for the DN
<<<<<<< HEAD
            $entry = $this->connector->search(
                $this->searchBase,
                sprintf("(&(%s=%s)(distinguishedName=%s))", $map['type'], $this->type_map['group'], $dn),
=======
            $entry = $ldapUtils->search(
                $this->ldapObject,
                [$dn],
                sprintf("(%s=%s)", $map['type'], $this->type_map['group']),
>>>>>>> 3cfb54ef
                $options,
                true,
            );

            if ($entry === null) {
                // Probably the DN does not exist within the given search base
                continue;
            }

            // Add to found groups array
            $entries[] = $entry;

            // Recursively search "sub" groups
            $subGroups = $entry->getAttribute($map['memberOf']);
            if (!empty($subGroups)) {
                $entries = array_merge($entries, $this->search($subGroups, $options));
            }
        }

        return $entries;
    }
}<|MERGE_RESOLUTION|>--- conflicted
+++ resolved
@@ -349,11 +349,9 @@
 
         // Init the groups variable
         $entries = [];
-<<<<<<< HEAD
-=======
-        $ldapUtils = new LdapUtils();
-        $options['scope'] = 'base';
->>>>>>> 3cfb54ef
+
+        // Set scope to 'base'
+        $options['scope'] = Query::SCOPE_BASE;
 
         // Check each DN of the passed memberOf
         foreach ($memberOf as $dn) {
@@ -367,16 +365,9 @@
             $searched[$dn] = $dn;
 
             // Query LDAP for the attribute values for the DN
-<<<<<<< HEAD
             $entry = $this->connector->search(
-                $this->searchBase,
-                sprintf("(&(%s=%s)(distinguishedName=%s))", $map['type'], $this->type_map['group'], $dn),
-=======
-            $entry = $ldapUtils->search(
-                $this->ldapObject,
                 [$dn],
                 sprintf("(%s=%s)", $map['type'], $this->type_map['group']),
->>>>>>> 3cfb54ef
                 $options,
                 true,
             );
