--- conflicted
+++ resolved
@@ -665,9 +665,9 @@
                         continue;
                     }
 
-<<<<<<< HEAD
                     // Base64 encode binary attributes
                     if (strtolower($name) === 'jpegphoto'
+                        || strtolower($name) === 'objectsid'
                         || strtolower($name) === 'objectguid'
                         || strtolower($name) === 'ms-ds-consistencyguid'
                     ) {
@@ -675,17 +675,6 @@
                     } else {
                         $values[] = $value;
                     }
-=======
-                // Base64 encode binary attributes
-                if (strtolower($name) === 'jpegphoto'
-                    || strtolower($name) === 'objectguid'
-                    || strtolower($name) === 'objectsid'
-                    || strtolower($name) === 'ms-ds-consistencyguid'
-                ) {
-                    $values[] = base64_encode($value);
-                } else {
-                    $values[] = $value;
->>>>>>> a1260e27
                 }
 
                 // Adding
