<?php

declare(strict_types=1);

namespace SimpleSAML\Module\ldap\Auth\Source;

use SimpleSAML\Assert\Assert;
use SimpleSAML\Configuration;
use SimpleSAML\Error;
use SimpleSAML\Module\core\Auth\UserPassBase;
use SimpleSAML\Module\ldap\Connector;
use SimpleSAML\Module\ldap\ConnectorInterface;
use Symfony\Component\Ldap\Adapter\ExtLdap\Query;

use function array_fill_keys;
use function array_keys;
use function array_map;
use function array_values;
use function sprintf;
use function str_replace;
use function var_export;

/**
 * LDAP authentication source.
 *
 * See the ldap-entry in config-templates/authsources.php for information about
 * configuration of this authentication source.
 *
 * @package simplesamlphp/simplesamlphp-module-ldap
 */

class Ldap extends UserPassBase
{
    /**
     * @var \SimpleSAML\Module\ldap\ConnectorInterface
     */
    protected ConnectorInterface $connector;

    /**
     * An LDAP configuration object.
     */
    protected Configuration $ldapConfig;


    /**
     * Constructor for this authentication source.
     *
     * @param array $info  Information about this authentication source.
     * @param array $config  Configuration.
     */
    public function __construct(array $info, array $config)
    {
        // Call the parent constructor first, as required by the interface
        parent::__construct($info, $config);

        $this->ldapConfig = Configuration::loadFromArray(
            $config,
            'authsources[' . var_export($this->authId, true) . ']'
        );

        $this->connector = $this->resolveConnector();
    }


    /**
     * Attempt to log in using the given username and password.
     *
     * @param string $username  The username the user wrote.
     * @param string $password  The password the user wrote.
     * @return array  Associative array with the users attributes.
     */
    protected function login(string $username, string $password): array
    {
        $timeout = $this->ldapConfig->getOptionalInteger('timeout', 3);
        Assert::positiveInteger($timeout);

        $searchScope = $this->ldapConfig->getOptionalString('search.scope', Query::SCOPE_SUB);
        Assert::oneOf($searchScope, [Query::SCOPE_BASE, Query::SCOPE_ONE, Query::SCOPE_SUB]);

        $timeout = $this->ldapConfig->getOptionalInteger('timeout', 3);
        $searchBase = $this->ldapConfig->getArray('search.base');
        $options = [
            'scope' => $searchScope,
            'timeout' => $timeout,
        ];

        $connector = $this->resolveConnector();

        $searchEnable = $this->ldapConfig->getOptionalBoolean('search.enable', false);
        if ($searchEnable === false) {
            $dnPattern = $this->ldapConfig->getString('dnpattern');
            $dn = str_replace('%username%', $username, $dnPattern);
        } else {
            $searchUsername = $this->ldapConfig->getString('search.username');
            Assert::notWhitespaceOnly($searchUsername);

            $searchPassword = $this->ldapConfig->getOptionalString('search.password', null);
            Assert::nullOrnotWhitespaceOnly($searchPassword);

            $searchAttributes = $this->ldapConfig->getArray('search.attributes');
            $searchFilter = $this->ldapConfig->getOptionalString('search.filter', null);

            try {
                $this->connector->bind($searchUsername, $searchPassword);
            } catch (Error\Error $e) {
                throw new Error\Exception("Unable to bind using the configured search.username and search.password.");
            }

            $filter = '';
            foreach ($searchAttributes as $attr) {
                $filter .= '(' . $attr . '=' . $username . ')';
            }
            $filter = '(|' . $filter . ')';

            // Append LDAP filters if defined
            if ($searchFilter !== null) {
                $filter = "(&" . $filter . $searchFilter . ")";
            }

            try {
                /** @psalm-var \Symfony\Component\Ldap\Entry $entry */
                $entry = $this->connector->search($searchBase, $filter, $options, false);
                $dn = $entry->getDn();
            } catch (Error\Exception $e) {
                throw new Error\Error('WRONGUSERPASS');
            }
        }

<<<<<<< HEAD
        $this->connector->bind($dn, $password);
        $filter = sprintf('(distinguishedName=%s)', $dn);

        /** @psalm-var \Symfony\Component\Ldap\Entry $entry */
        $entry = $this->connector->search($searchBase, $filter, $options, false);
=======
        $ldapUtils->bind($ldapObject, $dn, $password);

        $options['scope'] = 'base';
        $filter = '(objectClass=*)';

        /** @psalm-var \Symfony\Component\Ldap\Entry $entry */
        $entry = $ldapUtils->search($ldapObject, [$dn], $filter, $options, false);
>>>>>>> 3cfb54ef

        $attributes = $this->ldapConfig->getOptionalValue('attributes', []);
        if ($attributes === null) {
            $result = $entry->getAttributes();
        } else {
            Assert::isArray($attributes);
            $result = array_intersect_key(
                $entry->getAttributes(),
                array_fill_keys(array_values($attributes), null)
            );
        }

        $binaries = array_intersect(
            array_keys($result),
            $this->ldapConfig->getOptionalArray('attributes.binary', []),
        );
        foreach ($binaries as $binary) {
            $result[$binary] = array_map('base64_encode', $result[$binary]);
        }

        return $result;
    }

    /**
     * Resolve the connector
     *
     * @return \SimpleSAML\Module\ldap\ConnectorInterface
     * @throws \Exception
     */
    protected function resolveConnector(): ConnectorInterface
    {
        if (!empty($this->connector)) {
            return $this->connector;
        }

        $encryption = $this->ldapConfig->getString('encryption', 'ssl');
        Assert::oneOf($encryption, ['none', 'ssl', 'tls']);

        $version = $this->ldapConfig->getInteger('version', 3);
        Assert::positiveInteger($version);

        $class = $this->ldapConfig->getString('connector', Connector\Ldap::class);
        Assert::classExists($class);
        Assert::implementsInterface($class, ConnectorInterface::class);

        return $this->connector = new $class(
            $this->ldapConfig->getString('connection_string'),
            $encryption,
            $version,
            $this->ldapConfig->getString('extension', 'ext_ldap'),
            $this->ldapConfig->getBoolean('debug', false),
            $this->ldapConfig->getArray('options', []),
        );
    }
}<|MERGE_RESOLUTION|>--- conflicted
+++ resolved
@@ -126,21 +126,13 @@
             }
         }
 
-<<<<<<< HEAD
         $this->connector->bind($dn, $password);
-        $filter = sprintf('(distinguishedName=%s)', $dn);
 
-        /** @psalm-var \Symfony\Component\Ldap\Entry $entry */
-        $entry = $this->connector->search($searchBase, $filter, $options, false);
-=======
-        $ldapUtils->bind($ldapObject, $dn, $password);
-
-        $options['scope'] = 'base';
+        $options['scope'] = Query::SCOPE_BASE;
         $filter = '(objectClass=*)';
 
         /** @psalm-var \Symfony\Component\Ldap\Entry $entry */
-        $entry = $ldapUtils->search($ldapObject, [$dn], $filter, $options, false);
->>>>>>> 3cfb54ef
+        $entry = $this->connector->search([$dn], $filter, $options, false);
 
         $attributes = $this->ldapConfig->getOptionalValue('attributes', []);
         if ($attributes === null) {
